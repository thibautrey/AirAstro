import express, { Request, Response } from 'express';
<<<<<<< HEAD
import updateRouter from './routes/update.route';
import imageRouter from './routes/image.route';
=======
import path from 'path';
import { promises as fs } from 'fs';
import { checkForUpdate, downloadUpdate, installUpdate } from './update';
import { DriverManager } from './indi';
>>>>>>> c977b2fb

const app = express();
app.use(express.json());
const port: number = parseInt(process.env.PORT ?? '3000', 10);
const driverManager = new DriverManager();

app.use(express.json());

app.get('/api/ping', (_req: Request, res: Response) => {
  res.json({ status: 'ok' });
});

app.use('/api/update', updateRouter);
app.use('/api/images', imageRouter);

app.get('/api/drivers', async (_req: Request, res: Response) => {
  try {
    const installed = await driverManager.getInstalledDrivers();
    const running = driverManager.listRunningDrivers();
    res.json({ installed, running });
  } catch (err: any) {
    res.status(500).json({ error: err.message });
  }
});

app.get('/api/drivers/available', async (_req: Request, res: Response) => {
  try {
    const drivers = await driverManager.getAvailableDrivers();
    res.json(drivers);
  } catch (err: any) {
    res.status(500).json({ error: err.message });
  }
});

app.get('/api/drivers/search', async (req: Request, res: Response) => {
  const query = (req.query.q as string) ?? '';
  if (!query) {
    return res.json([]);
  }
  try {
    const results = await driverManager.searchDrivers(query);
    res.json(results);
  } catch (err: any) {
    res.status(500).json({ error: err.message });
  }
});

app.post('/api/drivers/start', async (req: Request, res: Response) => {
  const { name } = req.body as { name?: string };
  if (!name) {
    return res.status(400).json({ error: 'Driver name required' });
  }
  try {
    await driverManager.startDriver(name);
    res.json({ started: name });
  } catch (err: any) {
    res.status(500).json({ error: err.message });
  }
});

app.post('/api/drivers/stop', async (req: Request, res: Response) => {
  const { name } = req.body as { name?: string };
  if (!name) {
    return res.status(400).json({ error: 'Driver name required' });
  }
  try {
    await driverManager.stopDriver(name);
    res.json({ stopped: name });
  } catch (err: any) {
    res.status(500).json({ error: err.message });
  }
});

app.post('/api/drivers/install', async (req: Request, res: Response) => {
  const { name } = req.body as { name?: string };
  if (!name) {
    return res.status(400).json({ error: 'Driver name required' });
  }
  try {
    await driverManager.installDriver(name);
    res.json({ installed: name });
  } catch (err: any) {
    res.status(500).json({ error: err.message });
  }
});

app.listen(port, () => {
  console.log(`AirAstro server listening on port ${port}`);
});<|MERGE_RESOLUTION|>--- conflicted
+++ resolved
@@ -1,13 +1,10 @@
 import express, { Request, Response } from 'express';
-<<<<<<< HEAD
+import path from 'path';
+import { promises as fs } from 'fs';
 import updateRouter from './routes/update.route';
 import imageRouter from './routes/image.route';
-=======
-import path from 'path';
-import { promises as fs } from 'fs';
 import { checkForUpdate, downloadUpdate, installUpdate } from './update';
 import { DriverManager } from './indi';
->>>>>>> c977b2fb
 
 const app = express();
 app.use(express.json());
