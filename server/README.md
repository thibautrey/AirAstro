--- conflicted
+++ resolved
@@ -1,4 +1,3 @@
-<<<<<<< HEAD
 # AirAstro Server
 
 This directory contains the Node.js service that runs on the Raspberry Pi. The server will be responsible for interacting with INDI/ASCOM drivers and exposing APIs for the mobile applications.
@@ -20,10 +19,6 @@
 For development you can run `npm run dev` to start the server using `ts-node` without building.
 
 The server listens on the port specified by the `PORT` environment variable (defaults to `3000`). A simple health check endpoint is available at `/api/ping`.
-=======
-# Server
-
-This directory contains the Raspberry Pi server code for AirAstro.
 
 ## Wi-Fi Hotspot
 
@@ -43,5 +38,4 @@
    sudo systemctl start start-hotspot.service
    ```
 
-The script uses `nmcli` to create the hotspot on `wlan0`.
->>>>>>> 24e58535
+The script uses `nmcli` to create the hotspot on `wlan0`.