# AirAstro

AirAstro is a monorepo aiming to create an open source alternative to commercial astrophotography controllers such as ASIAIR and Stellarmate. The project delivers:

- **iOS application** – a simple user interface to control astrophotography equipment.
- **Android application** – identical features and interface as the iOS app.
- **Raspberry Pi server** – Node.js service that runs INDI/ASCOM drivers and
  exposes control APIs.

The goal is to replicate the ASIAIR feature set while staying easy to use. The applications communicate with the server which is designed to run on a Raspberry Pi.

## Repository Structure

```
apps/          - Mobile applications
  ios/         - iOS specific code
  android/     - Android specific code
server/        - Node.js implementation of the Raspberry Pi server
```

## Using Open Source Drivers

AirAstro relies on the INDI and ASCOM projects to provide hardware support. This avoids the need to implement device drivers from scratch.

## Status

This repository currently contains folder placeholders only. Contributions are welcome to flesh out the server and mobile applications.

<<<<<<< HEAD
## Contributing

Please see [CONTRIBUTING.md](CONTRIBUTING.md) for development prerequisites and
guidelines.
=======
## License

AirAstro is released under the [MIT License](LICENSE).
>>>>>>> d6e3bed6
<|MERGE_RESOLUTION|>--- conflicted
+++ resolved
@@ -26,13 +26,11 @@
 
 This repository currently contains folder placeholders only. Contributions are welcome to flesh out the server and mobile applications.
 
-<<<<<<< HEAD
 ## Contributing
 
 Please see [CONTRIBUTING.md](CONTRIBUTING.md) for development prerequisites and
 guidelines.
-=======
+
 ## License
 
-AirAstro is released under the [MIT License](LICENSE).
->>>>>>> d6e3bed6
+AirAstro is released under the [MIT License](LICENSE).